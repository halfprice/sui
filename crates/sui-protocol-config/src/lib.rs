// Copyright (c) Mysten Labs, Inc.
// SPDX-License-Identifier: Apache-2.0

use schemars::JsonSchema;
use serde::{Deserialize, Serialize};
use serde_with::skip_serializing_none;
use std::cell::RefCell;
use std::sync::atomic::{AtomicBool, Ordering};
use tracing::{info, warn};

/// The minimum and maximum protocol versions supported by this build.
const MIN_PROTOCOL_VERSION: u64 = 1;
<<<<<<< HEAD
const MAX_PROTOCOL_VERSION: u64 = 2;
=======
const MAX_PROTOCOL_VERSION: u64 = 3;
>>>>>>> 04f29b41

// Record history of protocol version allocations here:
//
// Version 1: Original version.
<<<<<<< HEAD
// Version 2: Increment gas model version and add feature flag for conservation
=======
// Version 2: Framework changes, including advancing epoch_start_time in safemode.
// Version 3: gas model v2, including all sui conservation fixes.
>>>>>>> 04f29b41

#[derive(
    Copy, Clone, Debug, Hash, Serialize, Deserialize, PartialEq, Eq, PartialOrd, Ord, JsonSchema,
)]
pub struct ProtocolVersion(u64);

impl ProtocolVersion {
    // The minimum and maximum protocol version supported by this binary. Counterintuitively, this constant may
    // change over time as support for old protocol versions is removed from the source. This
    // ensures that when a new network (such as a testnet) is created, its genesis committee will
    // use a protocol version that is actually supported by the binary.
    pub const MIN: Self = Self(MIN_PROTOCOL_VERSION);

    pub const MAX: Self = Self(MAX_PROTOCOL_VERSION);

    #[cfg(not(msim))]
    const MAX_ALLOWED: Self = Self::MAX;

    // We create one additional "fake" version in simulator builds so that we can test upgrades.
    #[cfg(msim)]
    pub const MAX_ALLOWED: Self = Self(MAX_PROTOCOL_VERSION + 1);

    pub fn new(v: u64) -> Self {
        Self(v)
    }

    pub const fn as_u64(&self) -> u64 {
        self.0
    }

    // For serde deserialization - we don't define a Default impl because there isn't a single
    // universally appropriate default value.
    pub fn max() -> Self {
        Self::MAX
    }
}

impl From<u64> for ProtocolVersion {
    fn from(v: u64) -> Self {
        Self::new(v)
    }
}

impl std::ops::Sub<u64> for ProtocolVersion {
    type Output = Self;
    fn sub(self, rhs: u64) -> Self::Output {
        Self::new(self.0 - rhs)
    }
}

impl std::ops::Add<u64> for ProtocolVersion {
    type Output = Self;
    fn add(self, rhs: u64) -> Self::Output {
        Self::new(self.0 + rhs)
    }
}

/// Models the set of protocol versions supported by a validator.
/// The `sui-node` binary will always use the SYSTEM_DEFAULT constant, but for testing we need
/// to be able to inject arbitrary versions into SuiNode.
#[derive(Serialize, Deserialize, Debug, Clone, Copy, Hash, PartialEq, Eq)]
pub struct SupportedProtocolVersions {
    pub min: ProtocolVersion,
    pub max: ProtocolVersion,
}

impl SupportedProtocolVersions {
    pub const SYSTEM_DEFAULT: Self = Self {
        min: ProtocolVersion::MIN,
        max: ProtocolVersion::MAX,
    };

    /// Use by VersionedProtocolMessage implementors to describe in which range of versions a
    /// message variant is supported.
    pub fn new_for_message(min: u64, max: u64) -> Self {
        let min = ProtocolVersion::new(min);
        let max = ProtocolVersion::new(max);
        Self { min, max }
    }

    pub fn new_for_testing(min: u64, max: u64) -> Self {
        let min = min.into();
        let max = max.into();
        Self { min, max }
    }

    pub fn is_version_supported(&self, v: ProtocolVersion) -> bool {
        v.0 >= self.min.0 && v.0 <= self.max.0
    }
}

pub struct Error(pub String);

/// Records on/off feature flags that may vary at each protocol version.
#[derive(Default, Clone, Serialize, Debug)]
struct FeatureFlags {
    // Add feature flags here, e.g.:
    // new_protocol_feature: bool,
    package_upgrades: bool,
    // If true, validators will commit to the root state digest
    // in end of epoch checkpoint proposals
    commit_root_state_digest: bool,
<<<<<<< HEAD
    // Allow conservation checks when true
    conservation_checks: bool,
=======
    // Pass epoch start time to advance_epoch safe mode function.
    advance_epoch_start_time_in_safe_mode: bool,
    // If true, include various fixes to ensure sui conservation, including:
    // - Conserving storage rebate of system transactions.
    // - TBD.
    gas_model_v2: bool,
>>>>>>> 04f29b41
}

/// Constants that change the behavior of the protocol.
///
/// The value of each constant here must be fixed for a given protocol version. To change the value
/// of a constant, advance the protocol version, and add support for it in `get_for_version` under
/// the new version number.
/// (below).
///
/// To add a new field to this struct, use the following procedure:
/// - Advance the protocol version.
/// - Add the field as a private `Option<T>` to the struct.
/// - Initialize the field to `None` in prior protocol versions.
/// - Initialize the field to `Some(val)` for your new protocol version.
/// - Add a public getter that simply unwraps the field.
///
/// This way, if the constant is accessed in a protocol version in which it is not defined, the
/// validator will crash. (Crashing is necessary because this type of error would almost always
/// result in forking if not prevented here).
#[skip_serializing_none]
#[derive(Clone, Serialize, Debug)]
pub struct ProtocolConfig {
    pub version: ProtocolVersion,

    feature_flags: FeatureFlags,

    // ==== Transaction input limits ====
    /// Maximum serialized size of a transaction (in bytes).
    // NOTE: This value should be kept in sync with the corresponding value in
    // sdk/typescript/src/builder/TransactionData.ts
    max_tx_size_bytes: Option<u64>,

    /// Maximum number of input objects to a transaction. Enforced by the transaction input checker
    max_input_objects: Option<u64>,

    /// Maximum size of serialized transaction effects.
    max_serialized_tx_effects_size_bytes: Option<u64>,

    /// Maximum size of serialized transaction effects for system transactions.
    max_serialized_tx_effects_size_bytes_system_tx: Option<u64>,

    /// Maximum number of gas payment objects for a transaction.
    max_gas_payment_objects: Option<u32>,

    /// Maximum number of modules in a Publish transaction.
    max_modules_in_publish: Option<u32>,

    /// Maximum number of arguments in a move call or a ProgrammableTransaction's
    /// TransferObjects command.
    max_arguments: Option<u32>,

    /// Maximum number of total type arguments, computed recursively.
    max_type_arguments: Option<u32>,

    /// Maximum depth of an individual type argument.
    max_type_argument_depth: Option<u32>,

    /// Maximum size of a Pure CallArg.
    max_pure_argument_size: Option<u32>,

    /// Maximum number of Commands in a ProgrammableTransaction.
    max_programmable_tx_commands: Option<u32>,

    // ==== Move VM, Move bytecode verifier, and execution limits ===
    /// Maximum Move bytecode version the VM understands. All older versions are accepted.
    move_binary_format_version: Option<u32>,

    /// Maximum size of the `contents` part of an object, in bytes. Enforced by the Sui adapter when effects are produced.
    max_move_object_size: Option<u64>,

    // TODO: Option<increase to 500 KB. currently, publishing a package > 500 KB exceeds the max computation gas cost
    /// Maximum size of a Move package object, in bytes. Enforced by the Sui adapter at the end of a publish transaction.
    max_move_package_size: Option<u64>,

    /// Maximum number of gas units that a single MoveCall transaction can use. Enforced by the Sui adapter.
    max_tx_gas: Option<u64>,

    /// Maximum number of nested loops. Enforced by the Move bytecode verifier.
    max_loop_depth: Option<u64>,

    /// Maximum number of type arguments that can be bound to generic type parameters. Enforced by the Move bytecode verifier.
    max_generic_instantiation_length: Option<u64>,

    /// Maximum number of parameters that a Move function can have. Enforced by the Move bytecode verifier.
    max_function_parameters: Option<u64>,

    /// Maximum number of basic blocks that a Move function can have. Enforced by the Move bytecode verifier.
    max_basic_blocks: Option<u64>,

    /// Maximum stack size value. Enforced by the Move bytecode verifier.
    max_value_stack_size: Option<u64>,

    /// Maximum number of "type nodes", a metric for how big a SignatureToken will be when expanded into a fully qualified type. Enforced by the Move bytecode verifier.
    max_type_nodes: Option<u64>,

    /// Maximum number of push instructions in one function. Enforced by the Move bytecode verifier.
    max_push_size: Option<u64>,

    /// Maximum number of struct definitions in a module. Enforced by the Move bytecode verifier.
    max_struct_definitions: Option<u64>,

    /// Maximum number of function definitions in a module. Enforced by the Move bytecode verifier.
    max_function_definitions: Option<u64>,

    /// Maximum number of fields allowed in a struct definition. Enforced by the Move bytecode verifier.
    max_fields_in_struct: Option<u64>,

    /// Maximum dependency depth. Enforced by the Move linker when loading dependent modules.
    max_dependency_depth: Option<u64>,

    /// Maximum number of Move events that a single transaction can emit. Enforced by the VM during execution.
    max_num_event_emit: Option<u64>,

    /// Maximum number of new IDs that a single transaction can create. Enforced by the VM during execution.
    max_num_new_move_object_ids: Option<u64>,

    /// Maximum number of new IDs that a single system transaction can create. Enforced by the VM during execution.
    max_num_new_move_object_ids_system_tx: Option<u64>,

    /// Maximum number of IDs that a single transaction can delete. Enforced by the VM during execution.
    max_num_deleted_move_object_ids: Option<u64>,

    /// Maximum number of IDs that a single system transaction can delete. Enforced by the VM during execution.
    max_num_deleted_move_object_ids_system_tx: Option<u64>,

    /// Maximum number of IDs that a single transaction can transfer. Enforced by the VM during execution.
    max_num_transferred_move_object_ids: Option<u64>,

    /// Maximum number of IDs that a single system transaction can transfer. Enforced by the VM during execution.
    max_num_transferred_move_object_ids_system_tx: Option<u64>,

    /// Maximum size of a Move user event. Enforced by the VM during execution.
    max_event_emit_size: Option<u64>,

    /// Maximum length of a vector in Move. Enforced by the VM during execution, and for constants, by the verifier.
    max_move_vector_len: Option<u64>,

    /// Maximum number of back edges in Move function. Enforced by the bytecode verifier at signing.
    max_back_edges_per_function: Option<u64>,

    /// Maximum number of back edges in Move module. Enforced by the bytecode verifier at signing.
    max_back_edges_per_module: Option<u64>,

    /// Maximum number of meter `ticks` spent verifying a Move function. Enforced by the bytecode verifier at signing.
    max_verifier_meter_ticks_per_function: Option<u64>,

    /// Maximum number of meter `ticks` spent verifying a Move function. Enforced by the bytecode verifier at signing.
    max_meter_ticks_per_module: Option<u64>,

    // === Object runtime internal operation limits ====
    // These affect dynamic fields
    /// Maximum number of cached objects in the object runtime ObjectStore. Enforced by object runtime during execution
    object_runtime_max_num_cached_objects: Option<u64>,

    /// Maximum number of cached objects in the object runtime ObjectStore in system transaction. Enforced by object runtime during execution
    object_runtime_max_num_cached_objects_system_tx: Option<u64>,

    /// Maximum number of stored objects accessed by object runtime ObjectStore. Enforced by object runtime during execution
    object_runtime_max_num_store_entries: Option<u64>,

    /// Maximum number of stored objects accessed by object runtime ObjectStore in system transaction. Enforced by object runtime during execution
    object_runtime_max_num_store_entries_system_tx: Option<u64>,

    // === Execution gas costs ====
    // note: Option<per-instruction and native function gas costs live in the sui-cost-tables crate
    /// Base cost for any Sui transaction
    base_tx_cost_fixed: Option<u64>,

    /// Additional cost for a transaction that publishes a package
    /// i.e., the base cost of such a transaction is base_tx_cost_fixed + package_publish_cost_fixed
    package_publish_cost_fixed: Option<u64>,

    /// Cost per byte of a Move call transaction
    /// i.e., the cost of such a transaction is base_cost + (base_tx_cost_per_byte * size)
    base_tx_cost_per_byte: Option<u64>,

    /// Cost per byte for a transaction that publishes a package
    package_publish_cost_per_byte: Option<u64>,

    // Per-byte cost of reading an object during transaction execution
    obj_access_cost_read_per_byte: Option<u64>,

    // Per-byte cost of writing an object during transaction execution
    obj_access_cost_mutate_per_byte: Option<u64>,

    // Per-byte cost of deleting an object during transaction execution
    obj_access_cost_delete_per_byte: Option<u64>,

    /// Per-byte cost charged for each input object to a transaction.
    /// Meant to approximate the cost of checking locks for each object
    // TODO: Option<I'm not sure that this cost makes sense. Checking locks is "free"
    // in the sense that an invalid tx that can never be committed/pay gas can
    // force validators to check an arbitrary number of locks. If those checks are
    // "free" for invalid transactions, why charge for them in valid transactions
    // TODO: Option<if we keep this, I think we probably want it to be a fixed cost rather
    // than a per-byte cost. checking an object lock should not require loading an
    // entire object, just consulting an ID -> tx digest map
    obj_access_cost_verify_per_byte: Option<u64>,

    /// === Gas version. gas model ===

    /// Gas model version, what code we are using to charge gas
    gas_model_version: Option<u64>,

    /// === Storage gas costs ===

    /// Per-byte cost of storing an object in the Sui global object store. Some of this cost may be refundable if the object is later freed
    obj_data_cost_refundable: Option<u64>,

    // Per-byte cost of storing an object in the Sui transaction log (e.g., in CertifiedTransactionEffects)
    // This depends on the size of various fields including the effects
    // TODO: Option<I don't fully understand this^ and more details would be useful
    obj_metadata_cost_non_refundable: Option<u64>,

    /// === Tokenomics ===

    // TODO: Option<this should be changed to u64.
    /// Sender of a txn that touches an object will get this percent of the storage rebate back.
    /// In basis point.
    storage_rebate_rate: Option<u64>,

    /// 5% of the storage fund's share of rewards are reinvested into the storage fund.
    /// In basis point.
    storage_fund_reinvest_rate: Option<u64>,

    /// The share of rewards that will be slashed and redistributed is 50%.
    /// In basis point.
    reward_slashing_rate: Option<u64>,

    /// Unit gas price, Mist per internal gas unit.
    storage_gas_price: Option<u64>,

    /// === Core Protocol ===

    /// Max number of transactions per checkpoint.
    /// Note that this is a protocol constant and not a config as validators must have this set to
    /// the same value, otherwise they *will* fork.
    max_transactions_per_checkpoint: Option<u64>,

    /// Max size of a checkpoint in bytes.
    /// Note that this is a protocol constant and not a config as validators must have this set to
    /// the same value, otherwise they *will* fork.
    max_checkpoint_size_bytes: Option<u64>,

    /// A protocol upgrade always requires 2f+1 stake to agree. We support a buffer of additional
    /// stake (as a fraction of f, expressed in basis points) that is required before an upgrade
    /// can happen automatically. 10000bps would indicate that complete unanimity is required (all
    /// 3f+1 must vote), while 0bps would indicate that 2f+1 is sufficient.
    buffer_stake_for_protocol_upgrade_bps: Option<u64>,

    // === Native Function Costs ===

    // `address` module
    // Cost params for the Move native function `address::from_bytes(bytes: vector<u8>)`
    address_from_bytes_cost_base: Option<u64>,
    // Cost params for the Move native function `address::to_u256(address): u256`
    address_to_u256_cost_base: Option<u64>,
    // Cost params for the Move native function `address::from_u256(u256): address`
    address_from_u256_cost_base: Option<u64>,

    // `dynamic_field` module
    // Cost params for the Move native function `hash_type_and_key<K: copy + drop + store>(parent: address, k: K): address`
    dynamic_field_hash_type_and_key_cost_base: Option<u64>,
    dynamic_field_hash_type_and_key_type_cost_per_byte: Option<u64>,
    dynamic_field_hash_type_and_key_value_cost_per_byte: Option<u64>,
    dynamic_field_hash_type_and_key_type_tag_cost_per_byte: Option<u64>,
    // Cost params for the Move native function `add_child_object<Child: key>(parent: address, child: Child)`
    dynamic_field_add_child_object_cost_base: Option<u64>,
    dynamic_field_add_child_object_type_cost_per_byte: Option<u64>,
    dynamic_field_add_child_object_value_cost_per_byte: Option<u64>,
    dynamic_field_add_child_object_struct_tag_cost_per_byte: Option<u64>,
    // Cost params for the Move native function `borrow_child_object_mut<Child: key>(parent: &mut UID, id: address): &mut Child`
    dynamic_field_borrow_child_object_cost_base: Option<u64>,
    dynamic_field_borrow_child_object_child_ref_cost_per_byte: Option<u64>,
    dynamic_field_borrow_child_object_type_cost_per_byte: Option<u64>,
    // Cost params for the Move native function `remove_child_object<Child: key>(parent: address, id: address): Child`
    dynamic_field_remove_child_object_cost_base: Option<u64>,
    dynamic_field_remove_child_object_child_cost_per_byte: Option<u64>,
    dynamic_field_remove_child_object_type_cost_per_byte: Option<u64>,
    // Cost params for the Move native function `has_child_object(parent: address, id: address): bool`
    dynamic_field_has_child_object_cost_base: Option<u64>,
    // Cost params for the Move native function `has_child_object_with_ty<Child: key>(parent: address, id: address): bool`
    dynamic_field_has_child_object_with_ty_cost_base: Option<u64>,
    dynamic_field_has_child_object_with_ty_type_cost_per_byte: Option<u64>,
    dynamic_field_has_child_object_with_ty_type_tag_cost_per_byte: Option<u64>,

    // `event` module
    // Cost params for the Move native function `event::emit<T: copy + drop>(event: T)`
    event_emit_cost_base: Option<u64>,
    event_emit_value_size_derivation_cost_per_byte: Option<u64>,
    event_emit_tag_size_derivation_cost_per_byte: Option<u64>,
    event_emit_output_cost_per_byte: Option<u64>,

    //  `object` module
    // Cost params for the Move native function `borrow_uid<T: key>(obj: &T): &UID`
    object_borrow_uid_cost_base: Option<u64>,
    // Cost params for the Move native function `delete_impl(id: address)`
    object_delete_impl_cost_base: Option<u64>,
    // Cost params for the Move native function `record_new_uid(id: address)`
    object_record_new_uid_cost_base: Option<u64>,

    // Transfer
    // Cost params for the Move native function `transfer_impl<T: key>(obj: T, recipient: address)`
    transfer_transfer_internal_cost_base: Option<u64>,
    // Cost params for the Move native function `freeze_object<T: key>(obj: T)`
    transfer_freeze_object_cost_base: Option<u64>,
    // Cost params for the Move native function `share_object<T: key>(obj: T)`
    transfer_share_object_cost_base: Option<u64>,

    // TxContext
    // Cost params for the Move native function `transfer_impl<T: key>(obj: T, recipient: address)`
    tx_context_derive_id_cost_base: Option<u64>,

    // Types
    // Cost params for the Move native function `is_one_time_witness<T: drop>(_: &T): bool`
    types_is_one_time_witness_cost_base: Option<u64>,
    types_is_one_time_witness_type_tag_cost_per_byte: Option<u64>,
    types_is_one_time_witness_type_cost_per_byte: Option<u64>,

    // Validator
    // Cost params for the Move native function `validate_metadata_bcs(metadata: vector<u8>)`
    validator_validate_metadata_cost_base: Option<u64>,
    validator_validate_metadata_data_cost_per_byte: Option<u64>,

    // Crypto natives
    crypto_invalid_arguments_cost: Option<u64>,
    // bls12381::bls12381_min_sig_verify
    bls12381_bls12381_min_sig_verify_cost_base: Option<u64>,
    bls12381_bls12381_min_sig_verify_msg_cost_per_byte: Option<u64>,
    bls12381_bls12381_min_sig_verify_msg_cost_per_block: Option<u64>,

    // bls12381::bls12381_min_pk_verify
    bls12381_bls12381_min_pk_verify_cost_base: Option<u64>,
    bls12381_bls12381_min_pk_verify_msg_cost_per_byte: Option<u64>,
    bls12381_bls12381_min_pk_verify_msg_cost_per_block: Option<u64>,

    // ecdsa_k1::ecrecover
    ecdsa_k1_ecrecover_keccak256_cost_base: Option<u64>,
    ecdsa_k1_ecrecover_keccak256_msg_cost_per_byte: Option<u64>,
    ecdsa_k1_ecrecover_keccak256_msg_cost_per_block: Option<u64>,
    ecdsa_k1_ecrecover_sha256_cost_base: Option<u64>,
    ecdsa_k1_ecrecover_sha256_msg_cost_per_byte: Option<u64>,
    ecdsa_k1_ecrecover_sha256_msg_cost_per_block: Option<u64>,

    // ecdsa_k1::decompress_pubkey
    ecdsa_k1_decompress_pubkey_cost_base: Option<u64>,

    // ecdsa_k1::secp256k1_verify
    ecdsa_k1_secp256k1_verify_keccak256_cost_base: Option<u64>,
    ecdsa_k1_secp256k1_verify_keccak256_msg_cost_per_byte: Option<u64>,
    ecdsa_k1_secp256k1_verify_keccak256_msg_cost_per_block: Option<u64>,
    ecdsa_k1_secp256k1_verify_sha256_cost_base: Option<u64>,
    ecdsa_k1_secp256k1_verify_sha256_msg_cost_per_byte: Option<u64>,
    ecdsa_k1_secp256k1_verify_sha256_msg_cost_per_block: Option<u64>,

    // ecdsa_r1::ecrecover
    ecdsa_r1_ecrecover_keccak256_cost_base: Option<u64>,
    ecdsa_r1_ecrecover_keccak256_msg_cost_per_byte: Option<u64>,
    ecdsa_r1_ecrecover_keccak256_msg_cost_per_block: Option<u64>,
    ecdsa_r1_ecrecover_sha256_cost_base: Option<u64>,
    ecdsa_r1_ecrecover_sha256_msg_cost_per_byte: Option<u64>,
    ecdsa_r1_ecrecover_sha256_msg_cost_per_block: Option<u64>,

    // ecdsa_r1::secp256k1_verify
    ecdsa_r1_secp256r1_verify_keccak256_cost_base: Option<u64>,
    ecdsa_r1_secp256r1_verify_keccak256_msg_cost_per_byte: Option<u64>,
    ecdsa_r1_secp256r1_verify_keccak256_msg_cost_per_block: Option<u64>,
    ecdsa_r1_secp256r1_verify_sha256_cost_base: Option<u64>,
    ecdsa_r1_secp256r1_verify_sha256_msg_cost_per_byte: Option<u64>,
    ecdsa_r1_secp256r1_verify_sha256_msg_cost_per_block: Option<u64>,

    // ecvrf::verify
    ecvrf_ecvrf_verify_cost_base: Option<u64>,
    ecvrf_ecvrf_verify_alpha_string_cost_per_byte: Option<u64>,
    ecvrf_ecvrf_verify_alpha_string_cost_per_block: Option<u64>,

    // ed25519
    ed25519_ed25519_verify_cost_base: Option<u64>,
    ed25519_ed25519_verify_msg_cost_per_byte: Option<u64>,
    ed25519_ed25519_verify_msg_cost_per_block: Option<u64>,

    // groth16::prepare_verifying_key
    groth16_prepare_verifying_key_bls12381_cost_base: Option<u64>,
    groth16_prepare_verifying_key_bn254_cost_base: Option<u64>,

    // groth16::verify_groth16_proof_internal
    groth16_verify_groth16_proof_internal_bls12381_cost_base: Option<u64>,
    groth16_verify_groth16_proof_internal_bls12381_cost_per_public_input: Option<u64>,
    groth16_verify_groth16_proof_internal_bn254_cost_base: Option<u64>,
    groth16_verify_groth16_proof_internal_bn254_cost_per_public_input: Option<u64>,
    groth16_verify_groth16_proof_internal_public_input_cost_per_byte: Option<u64>,

    // hash::blake2b256
    hash_blake2b256_cost_base: Option<u64>,
    hash_blake2b256_data_cost_per_byte: Option<u64>,
    hash_blake2b256_data_cost_per_block: Option<u64>,
    // hash::keccak256
    hash_keccak256_cost_base: Option<u64>,
    hash_keccak256_data_cost_per_byte: Option<u64>,
    hash_keccak256_data_cost_per_block: Option<u64>,

    // hmac::hmac_sha3_256
    hmac_hmac_sha3_256_cost_base: Option<u64>,
    hmac_hmac_sha3_256_input_cost_per_byte: Option<u64>,
    hmac_hmac_sha3_256_input_cost_per_block: Option<u64>,
}

const CONSTANT_ERR_MSG: &str = "protocol constant not present in current protocol version";

// feature flags
impl ProtocolConfig {
    // Add checks for feature flag support here, e.g.:
    // pub fn check_new_protocol_feature_supported(&self) -> Result<(), Error> {
    //     if self.feature_flags.new_protocol_feature_supported {
    //         Ok(())
    //     } else {
    //         Err(Error(format!(
    //             "new_protocol_feature is not supported at {:?}",
    //             self.version
    //         )))
    //     }
    // }

    pub fn check_package_upgrades_supported(&self) -> Result<(), Error> {
        if self.feature_flags.package_upgrades {
            Ok(())
        } else {
            Err(Error(format!(
                "package upgrades are not supported at {:?}",
                self.version
            )))
        }
    }

    pub fn check_commit_root_state_digest_supported(&self) -> bool {
        self.feature_flags.commit_root_state_digest
    }

<<<<<<< HEAD
    pub fn conservation_checks(&self) -> bool {
        self.feature_flags.conservation_checks
=======
    pub fn gas_model_v2(&self) -> bool {
        self.feature_flags.gas_model_v2
    }

    pub fn get_advance_epoch_start_time_in_safe_mode(&self) -> bool {
        self.feature_flags.advance_epoch_start_time_in_safe_mode
>>>>>>> 04f29b41
    }
}

// getters
impl ProtocolConfig {
    pub fn max_tx_size_bytes(&self) -> u64 {
        self.max_tx_size_bytes.expect(CONSTANT_ERR_MSG)
    }
    pub fn max_input_objects(&self) -> u64 {
        self.max_input_objects.expect(CONSTANT_ERR_MSG)
    }
    pub fn max_serialized_tx_effects_size_bytes(&self) -> u64 {
        self.max_serialized_tx_effects_size_bytes
            .expect(CONSTANT_ERR_MSG)
    }
    pub fn max_serialized_tx_effects_size_bytes_system_tx(&self) -> u64 {
        self.max_serialized_tx_effects_size_bytes_system_tx
            .expect(CONSTANT_ERR_MSG)
    }
    pub fn max_gas_payment_objects(&self) -> u32 {
        self.max_gas_payment_objects.expect(CONSTANT_ERR_MSG)
    }
    pub fn max_modules_in_publish(&self) -> u32 {
        self.max_modules_in_publish.expect(CONSTANT_ERR_MSG)
    }
    pub fn max_arguments(&self) -> u32 {
        self.max_arguments.expect(CONSTANT_ERR_MSG)
    }
    pub fn max_type_arguments(&self) -> u32 {
        self.max_type_arguments.expect(CONSTANT_ERR_MSG)
    }
    pub fn max_type_argument_depth(&self) -> u32 {
        self.max_type_argument_depth.expect(CONSTANT_ERR_MSG)
    }
    pub fn max_pure_argument_size(&self) -> u32 {
        self.max_pure_argument_size.expect(CONSTANT_ERR_MSG)
    }
    pub fn max_programmable_tx_commands(&self) -> u32 {
        self.max_programmable_tx_commands.expect(CONSTANT_ERR_MSG)
    }
    pub fn move_binary_format_version(&self) -> u32 {
        self.move_binary_format_version.expect(CONSTANT_ERR_MSG)
    }
    pub fn max_move_object_size(&self) -> u64 {
        self.max_move_object_size.expect(CONSTANT_ERR_MSG)
    }
    pub fn max_move_package_size(&self) -> u64 {
        self.max_move_package_size.expect(CONSTANT_ERR_MSG)
    }
    pub fn max_tx_gas(&self) -> u64 {
        self.max_tx_gas.expect(CONSTANT_ERR_MSG)
    }
    pub fn max_loop_depth(&self) -> u64 {
        self.max_loop_depth.expect(CONSTANT_ERR_MSG)
    }
    pub fn max_generic_instantiation_length(&self) -> u64 {
        self.max_generic_instantiation_length
            .expect(CONSTANT_ERR_MSG)
    }
    pub fn max_function_parameters(&self) -> u64 {
        self.max_function_parameters.expect(CONSTANT_ERR_MSG)
    }
    pub fn max_basic_blocks(&self) -> u64 {
        self.max_basic_blocks.expect(CONSTANT_ERR_MSG)
    }
    pub fn max_value_stack_size(&self) -> u64 {
        self.max_value_stack_size.expect(CONSTANT_ERR_MSG)
    }
    pub fn max_type_nodes(&self) -> u64 {
        self.max_type_nodes.expect(CONSTANT_ERR_MSG)
    }
    pub fn max_push_size(&self) -> u64 {
        self.max_push_size.expect(CONSTANT_ERR_MSG)
    }
    pub fn max_struct_definitions(&self) -> u64 {
        self.max_struct_definitions.expect(CONSTANT_ERR_MSG)
    }
    pub fn max_function_definitions(&self) -> u64 {
        self.max_function_definitions.expect(CONSTANT_ERR_MSG)
    }
    pub fn max_fields_in_struct(&self) -> u64 {
        self.max_fields_in_struct.expect(CONSTANT_ERR_MSG)
    }
    pub fn max_dependency_depth(&self) -> u64 {
        self.max_dependency_depth.expect(CONSTANT_ERR_MSG)
    }
    pub fn max_num_event_emit(&self) -> u64 {
        self.max_num_event_emit.expect(CONSTANT_ERR_MSG)
    }
    pub fn max_num_new_move_object_ids(&self) -> u64 {
        self.max_num_new_move_object_ids.expect(CONSTANT_ERR_MSG)
    }
    pub fn max_num_new_move_object_ids_system_tx(&self) -> u64 {
        self.max_num_new_move_object_ids_system_tx
            .expect(CONSTANT_ERR_MSG)
    }
    pub fn max_num_deleted_move_object_ids(&self) -> u64 {
        self.max_num_deleted_move_object_ids
            .expect(CONSTANT_ERR_MSG)
    }
    pub fn max_num_deleted_move_object_ids_system_tx(&self) -> u64 {
        self.max_num_deleted_move_object_ids_system_tx
            .expect(CONSTANT_ERR_MSG)
    }
    pub fn max_num_transferred_move_object_ids(&self) -> u64 {
        self.max_num_transferred_move_object_ids
            .expect(CONSTANT_ERR_MSG)
    }
    pub fn max_num_transferred_move_object_ids_system_tx(&self) -> u64 {
        self.max_num_transferred_move_object_ids_system_tx
            .expect(CONSTANT_ERR_MSG)
    }
    pub fn max_event_emit_size(&self) -> u64 {
        self.max_event_emit_size.expect(CONSTANT_ERR_MSG)
    }
    pub fn max_move_vector_len(&self) -> u64 {
        self.max_move_vector_len.expect(CONSTANT_ERR_MSG)
    }
    pub fn max_back_edges_per_function(&self) -> u64 {
        self.max_back_edges_per_function.expect(CONSTANT_ERR_MSG)
    }
    pub fn max_back_edges_per_module(&self) -> u64 {
        self.max_back_edges_per_module.expect(CONSTANT_ERR_MSG)
    }
    pub fn max_verifier_meter_ticks_per_function(&self) -> u64 {
        self.max_verifier_meter_ticks_per_function
            .expect(CONSTANT_ERR_MSG)
    }
    pub fn max_meter_ticks_per_module(&self) -> u64 {
        self.max_meter_ticks_per_module.expect(CONSTANT_ERR_MSG)
    }
    pub fn object_runtime_max_num_cached_objects(&self) -> u64 {
        self.object_runtime_max_num_cached_objects
            .expect(CONSTANT_ERR_MSG)
    }
    pub fn object_runtime_max_num_store_entries(&self) -> u64 {
        self.object_runtime_max_num_store_entries
            .expect(CONSTANT_ERR_MSG)
    }
    pub fn object_runtime_max_num_cached_objects_system_tx(&self) -> u64 {
        self.object_runtime_max_num_cached_objects_system_tx
            .expect(CONSTANT_ERR_MSG)
    }
    pub fn object_runtime_max_num_store_entries_system_tx(&self) -> u64 {
        self.object_runtime_max_num_store_entries_system_tx
            .expect(CONSTANT_ERR_MSG)
    }
    pub fn base_tx_cost_fixed(&self) -> u64 {
        self.base_tx_cost_fixed.expect(CONSTANT_ERR_MSG)
    }
    pub fn package_publish_cost_fixed(&self) -> u64 {
        self.package_publish_cost_fixed.expect(CONSTANT_ERR_MSG)
    }
    pub fn base_tx_cost_per_byte(&self) -> u64 {
        self.base_tx_cost_per_byte.expect(CONSTANT_ERR_MSG)
    }
    pub fn package_publish_cost_per_byte(&self) -> u64 {
        self.package_publish_cost_per_byte.expect(CONSTANT_ERR_MSG)
    }
    pub fn obj_access_cost_read_per_byte(&self) -> u64 {
        self.obj_access_cost_read_per_byte.expect(CONSTANT_ERR_MSG)
    }
    pub fn obj_access_cost_mutate_per_byte(&self) -> u64 {
        self.obj_access_cost_mutate_per_byte
            .expect(CONSTANT_ERR_MSG)
    }
    pub fn obj_access_cost_delete_per_byte(&self) -> u64 {
        self.obj_access_cost_delete_per_byte
            .expect(CONSTANT_ERR_MSG)
    }
    pub fn obj_access_cost_verify_per_byte(&self) -> u64 {
        self.obj_access_cost_verify_per_byte
            .expect(CONSTANT_ERR_MSG)
    }
    pub fn obj_data_cost_refundable(&self) -> u64 {
        self.obj_data_cost_refundable.expect(CONSTANT_ERR_MSG)
    }
    pub fn obj_metadata_cost_non_refundable(&self) -> u64 {
        self.obj_metadata_cost_non_refundable
            .expect(CONSTANT_ERR_MSG)
    }
    pub fn gas_model_version(&self) -> u64 {
        self.gas_model_version.expect(CONSTANT_ERR_MSG)
    }
    pub fn storage_rebate_rate(&self) -> u64 {
        self.storage_rebate_rate.expect(CONSTANT_ERR_MSG)
    }
    pub fn storage_fund_reinvest_rate(&self) -> u64 {
        self.storage_fund_reinvest_rate.expect(CONSTANT_ERR_MSG)
    }
    pub fn reward_slashing_rate(&self) -> u64 {
        self.reward_slashing_rate.expect(CONSTANT_ERR_MSG)
    }
    pub fn storage_gas_price(&self) -> u64 {
        self.storage_gas_price.expect(CONSTANT_ERR_MSG)
    }
    pub fn max_transactions_per_checkpoint(&self) -> u64 {
        self.max_transactions_per_checkpoint
            .expect(CONSTANT_ERR_MSG)
    }
    pub fn max_checkpoint_size_bytes(&self) -> u64 {
        self.max_checkpoint_size_bytes.expect(CONSTANT_ERR_MSG)
    }
    pub fn buffer_stake_for_protocol_upgrade_bps(&self) -> u64 {
        self.buffer_stake_for_protocol_upgrade_bps
            .expect(CONSTANT_ERR_MSG)
    }

    pub fn address_from_bytes_cost_base(&self) -> u64 {
        self.address_from_bytes_cost_base.expect(CONSTANT_ERR_MSG)
    }
    pub fn address_to_u256_cost_base(&self) -> u64 {
        self.address_to_u256_cost_base.expect(CONSTANT_ERR_MSG)
    }
    pub fn address_from_u256_cost_base(&self) -> u64 {
        self.address_from_u256_cost_base.expect(CONSTANT_ERR_MSG)
    }

    pub fn dynamic_field_hash_type_and_key_cost_base(&self) -> u64 {
        self.dynamic_field_hash_type_and_key_cost_base
            .expect(CONSTANT_ERR_MSG)
    }
    pub fn dynamic_field_hash_type_and_key_type_cost_per_byte(&self) -> u64 {
        self.dynamic_field_hash_type_and_key_type_cost_per_byte
            .expect(CONSTANT_ERR_MSG)
    }
    pub fn dynamic_field_hash_type_and_key_value_cost_per_byte(&self) -> u64 {
        self.dynamic_field_hash_type_and_key_value_cost_per_byte
            .expect(CONSTANT_ERR_MSG)
    }
    pub fn dynamic_field_hash_type_and_key_type_tag_cost_per_byte(&self) -> u64 {
        self.dynamic_field_hash_type_and_key_type_tag_cost_per_byte
            .expect(CONSTANT_ERR_MSG)
    }

    pub fn dynamic_field_add_child_object_cost_base(&self) -> u64 {
        self.dynamic_field_add_child_object_cost_base
            .expect(CONSTANT_ERR_MSG)
    }
    pub fn dynamic_field_add_child_object_type_cost_per_byte(&self) -> u64 {
        self.dynamic_field_add_child_object_type_cost_per_byte
            .expect(CONSTANT_ERR_MSG)
    }
    pub fn dynamic_field_add_child_object_value_cost_per_byte(&self) -> u64 {
        self.dynamic_field_add_child_object_value_cost_per_byte
            .expect(CONSTANT_ERR_MSG)
    }
    pub fn dynamic_field_add_child_object_struct_tag_cost_per_byte(&self) -> u64 {
        self.dynamic_field_add_child_object_struct_tag_cost_per_byte
            .expect(CONSTANT_ERR_MSG)
    }

    pub fn dynamic_field_borrow_child_object_cost_base(&self) -> u64 {
        self.dynamic_field_borrow_child_object_cost_base
            .expect(CONSTANT_ERR_MSG)
    }
    pub fn dynamic_field_borrow_child_object_child_ref_cost_per_byte(&self) -> u64 {
        self.dynamic_field_borrow_child_object_child_ref_cost_per_byte
            .expect(CONSTANT_ERR_MSG)
    }
    pub fn dynamic_field_borrow_child_object_type_cost_per_byte(&self) -> u64 {
        self.dynamic_field_borrow_child_object_type_cost_per_byte
            .expect(CONSTANT_ERR_MSG)
    }

    pub fn dynamic_field_remove_child_object_cost_base(&self) -> u64 {
        self.dynamic_field_remove_child_object_cost_base
            .expect(CONSTANT_ERR_MSG)
    }
    pub fn dynamic_field_remove_child_object_child_cost_per_byte(&self) -> u64 {
        self.dynamic_field_remove_child_object_child_cost_per_byte
            .expect(CONSTANT_ERR_MSG)
    }
    pub fn dynamic_field_remove_child_object_type_cost_per_byte(&self) -> u64 {
        self.dynamic_field_remove_child_object_type_cost_per_byte
            .expect(CONSTANT_ERR_MSG)
    }

    pub fn dynamic_field_has_child_object_cost_base(&self) -> u64 {
        self.dynamic_field_has_child_object_cost_base
            .expect(CONSTANT_ERR_MSG)
    }

    pub fn dynamic_field_has_child_object_with_ty_cost_base(&self) -> u64 {
        self.dynamic_field_has_child_object_with_ty_cost_base
            .expect(CONSTANT_ERR_MSG)
    }
    pub fn dynamic_field_has_child_object_with_ty_type_cost_per_byte(&self) -> u64 {
        self.dynamic_field_has_child_object_with_ty_type_cost_per_byte
            .expect(CONSTANT_ERR_MSG)
    }
    pub fn dynamic_field_has_child_object_with_ty_type_tag_cost_per_byte(&self) -> u64 {
        self.dynamic_field_has_child_object_with_ty_type_tag_cost_per_byte
            .expect(CONSTANT_ERR_MSG)
    }

    pub fn event_emit_cost_base(&self) -> u64 {
        self.event_emit_cost_base.expect(CONSTANT_ERR_MSG)
    }
    pub fn event_emit_value_size_derivation_cost_per_byte(&self) -> u64 {
        self.event_emit_value_size_derivation_cost_per_byte
            .expect(CONSTANT_ERR_MSG)
    }
    pub fn event_emit_tag_size_derivation_cost_per_byte(&self) -> u64 {
        self.event_emit_tag_size_derivation_cost_per_byte
            .expect(CONSTANT_ERR_MSG)
    }
    pub fn event_emit_output_cost_per_byte(&self) -> u64 {
        self.event_emit_output_cost_per_byte
            .expect(CONSTANT_ERR_MSG)
    }

    pub fn object_borrow_uid_cost_base(&self) -> u64 {
        self.object_borrow_uid_cost_base.expect(CONSTANT_ERR_MSG)
    }
    pub fn object_delete_impl_cost_base(&self) -> u64 {
        self.object_delete_impl_cost_base.expect(CONSTANT_ERR_MSG)
    }
    pub fn object_record_new_uid_cost_base(&self) -> u64 {
        self.object_record_new_uid_cost_base
            .expect(CONSTANT_ERR_MSG)
    }

    pub fn transfer_transfer_internal_cost_base(&self) -> u64 {
        self.transfer_transfer_internal_cost_base
            .expect(CONSTANT_ERR_MSG)
    }
    pub fn transfer_freeze_object_cost_base(&self) -> u64 {
        self.transfer_freeze_object_cost_base
            .expect(CONSTANT_ERR_MSG)
    }
    pub fn transfer_share_object_cost_base(&self) -> u64 {
        self.transfer_share_object_cost_base
            .expect(CONSTANT_ERR_MSG)
    }

    pub fn tx_context_derive_id_cost_base(&self) -> u64 {
        self.tx_context_derive_id_cost_base.expect(CONSTANT_ERR_MSG)
    }

    pub fn types_is_one_time_witness_cost_base(&self) -> u64 {
        self.types_is_one_time_witness_cost_base
            .expect(CONSTANT_ERR_MSG)
    }
    pub fn types_is_one_time_witness_type_tag_cost_per_byte(&self) -> u64 {
        self.types_is_one_time_witness_type_tag_cost_per_byte
            .expect(CONSTANT_ERR_MSG)
    }
    pub fn types_is_one_time_witness_type_cost_per_byte(&self) -> u64 {
        self.types_is_one_time_witness_type_cost_per_byte
            .expect(CONSTANT_ERR_MSG)
    }

    pub fn validator_validate_metadata_cost_base(&self) -> u64 {
        self.validator_validate_metadata_cost_base
            .expect(CONSTANT_ERR_MSG)
    }
    pub fn validator_validate_metadata_data_cost_per_byte(&self) -> u64 {
        self.validator_validate_metadata_data_cost_per_byte
            .expect(CONSTANT_ERR_MSG)
    }

    pub fn crypto_invalid_arguments_cost(&self) -> u64 {
        self.crypto_invalid_arguments_cost.expect(CONSTANT_ERR_MSG)
    }
    pub fn bls12381_bls12381_min_sig_verify_cost_base(&self) -> u64 {
        self.bls12381_bls12381_min_sig_verify_cost_base
            .expect(CONSTANT_ERR_MSG)
    }
    pub fn bls12381_bls12381_min_sig_verify_msg_cost_per_byte(&self) -> u64 {
        self.bls12381_bls12381_min_sig_verify_msg_cost_per_byte
            .expect(CONSTANT_ERR_MSG)
    }
    pub fn bls12381_bls12381_min_sig_verify_msg_cost_per_block(&self) -> u64 {
        self.bls12381_bls12381_min_sig_verify_msg_cost_per_block
            .expect(CONSTANT_ERR_MSG)
    }

    pub fn bls12381_bls12381_min_pk_verify_cost_base(&self) -> u64 {
        self.bls12381_bls12381_min_pk_verify_cost_base
            .expect(CONSTANT_ERR_MSG)
    }
    pub fn bls12381_bls12381_min_pk_verify_msg_cost_per_byte(&self) -> u64 {
        self.bls12381_bls12381_min_pk_verify_msg_cost_per_byte
            .expect(CONSTANT_ERR_MSG)
    }
    pub fn bls12381_bls12381_min_pk_verify_msg_cost_per_block(&self) -> u64 {
        self.bls12381_bls12381_min_pk_verify_msg_cost_per_block
            .expect(CONSTANT_ERR_MSG)
    }

    pub fn ecdsa_k1_ecrecover_keccak256_cost_base(&self) -> u64 {
        self.ecdsa_k1_ecrecover_keccak256_cost_base
            .expect(CONSTANT_ERR_MSG)
    }
    pub fn ecdsa_k1_ecrecover_keccak256_msg_cost_per_byte(&self) -> u64 {
        self.ecdsa_k1_ecrecover_keccak256_msg_cost_per_byte
            .expect(CONSTANT_ERR_MSG)
    }
    pub fn ecdsa_k1_ecrecover_keccak256_msg_cost_per_block(&self) -> u64 {
        self.ecdsa_k1_ecrecover_keccak256_msg_cost_per_block
            .expect(CONSTANT_ERR_MSG)
    }
    pub fn ecdsa_k1_ecrecover_sha256_cost_base(&self) -> u64 {
        self.ecdsa_k1_ecrecover_sha256_cost_base
            .expect(CONSTANT_ERR_MSG)
    }
    pub fn ecdsa_k1_ecrecover_sha256_msg_cost_per_byte(&self) -> u64 {
        self.ecdsa_k1_ecrecover_sha256_msg_cost_per_byte
            .expect(CONSTANT_ERR_MSG)
    }
    pub fn ecdsa_k1_ecrecover_sha256_msg_cost_per_block(&self) -> u64 {
        self.ecdsa_k1_ecrecover_sha256_msg_cost_per_block
            .expect(CONSTANT_ERR_MSG)
    }

    pub fn ecdsa_k1_decompress_pubkey_cost_base(&self) -> u64 {
        self.ecdsa_k1_decompress_pubkey_cost_base
            .expect(CONSTANT_ERR_MSG)
    }

    pub fn ecdsa_k1_secp256k1_verify_keccak256_cost_base(&self) -> u64 {
        self.ecdsa_k1_secp256k1_verify_keccak256_cost_base
            .expect(CONSTANT_ERR_MSG)
    }
    pub fn ecdsa_k1_secp256k1_verify_keccak256_msg_cost_per_byte(&self) -> u64 {
        self.ecdsa_k1_secp256k1_verify_keccak256_msg_cost_per_byte
            .expect(CONSTANT_ERR_MSG)
    }
    pub fn ecdsa_k1_secp256k1_verify_keccak256_msg_cost_per_block(&self) -> u64 {
        self.ecdsa_k1_secp256k1_verify_keccak256_msg_cost_per_block
            .expect(CONSTANT_ERR_MSG)
    }
    pub fn ecdsa_k1_secp256k1_verify_sha256_cost_base(&self) -> u64 {
        self.ecdsa_k1_secp256k1_verify_sha256_cost_base
            .expect(CONSTANT_ERR_MSG)
    }
    pub fn ecdsa_k1_secp256k1_verify_sha256_msg_cost_per_byte(&self) -> u64 {
        self.ecdsa_k1_secp256k1_verify_sha256_msg_cost_per_byte
            .expect(CONSTANT_ERR_MSG)
    }
    pub fn ecdsa_k1_secp256k1_verify_sha256_msg_cost_per_block(&self) -> u64 {
        self.ecdsa_k1_secp256k1_verify_sha256_msg_cost_per_block
            .expect(CONSTANT_ERR_MSG)
    }

    pub fn ecdsa_r1_ecrecover_keccak256_cost_base(&self) -> u64 {
        self.ecdsa_r1_ecrecover_keccak256_cost_base
            .expect(CONSTANT_ERR_MSG)
    }
    pub fn ecdsa_r1_ecrecover_keccak256_msg_cost_per_byte(&self) -> u64 {
        self.ecdsa_r1_ecrecover_keccak256_msg_cost_per_byte
            .expect(CONSTANT_ERR_MSG)
    }
    pub fn ecdsa_r1_ecrecover_keccak256_msg_cost_per_block(&self) -> u64 {
        self.ecdsa_r1_ecrecover_keccak256_msg_cost_per_block
            .expect(CONSTANT_ERR_MSG)
    }
    pub fn ecdsa_r1_ecrecover_sha256_cost_base(&self) -> u64 {
        self.ecdsa_r1_ecrecover_sha256_cost_base
            .expect(CONSTANT_ERR_MSG)
    }
    pub fn ecdsa_r1_ecrecover_sha256_msg_cost_per_byte(&self) -> u64 {
        self.ecdsa_r1_ecrecover_sha256_msg_cost_per_byte
            .expect(CONSTANT_ERR_MSG)
    }
    pub fn ecdsa_r1_ecrecover_sha256_msg_cost_per_block(&self) -> u64 {
        self.ecdsa_r1_ecrecover_sha256_msg_cost_per_block
            .expect(CONSTANT_ERR_MSG)
    }

    pub fn ecdsa_r1_secp256r1_verify_keccak256_cost_base(&self) -> u64 {
        self.ecdsa_r1_secp256r1_verify_keccak256_cost_base
            .expect(CONSTANT_ERR_MSG)
    }
    pub fn ecdsa_r1_secp256r1_verify_keccak256_msg_cost_per_byte(&self) -> u64 {
        self.ecdsa_r1_secp256r1_verify_keccak256_msg_cost_per_byte
            .expect(CONSTANT_ERR_MSG)
    }
    pub fn ecdsa_r1_secp256r1_verify_keccak256_msg_cost_per_block(&self) -> u64 {
        self.ecdsa_r1_secp256r1_verify_keccak256_msg_cost_per_block
            .expect(CONSTANT_ERR_MSG)
    }
    pub fn ecdsa_r1_secp256r1_verify_sha256_cost_base(&self) -> u64 {
        self.ecdsa_r1_secp256r1_verify_sha256_cost_base
            .expect(CONSTANT_ERR_MSG)
    }
    pub fn ecdsa_r1_secp256r1_verify_sha256_msg_cost_per_byte(&self) -> u64 {
        self.ecdsa_r1_secp256r1_verify_sha256_msg_cost_per_byte
            .expect(CONSTANT_ERR_MSG)
    }
    pub fn ecdsa_r1_secp256r1_verify_sha256_msg_cost_per_block(&self) -> u64 {
        self.ecdsa_r1_secp256r1_verify_sha256_msg_cost_per_block
            .expect(CONSTANT_ERR_MSG)
    }

    pub fn ecvrf_ecvrf_verify_cost_base(&self) -> u64 {
        self.ecvrf_ecvrf_verify_cost_base.expect(CONSTANT_ERR_MSG)
    }
    pub fn ecvrf_ecvrf_verify_alpha_string_cost_per_byte(&self) -> u64 {
        self.ecvrf_ecvrf_verify_alpha_string_cost_per_byte
            .expect(CONSTANT_ERR_MSG)
    }
    pub fn ecvrf_ecvrf_verify_alpha_string_cost_per_block(&self) -> u64 {
        self.ecvrf_ecvrf_verify_alpha_string_cost_per_block
            .expect(CONSTANT_ERR_MSG)
    }

    pub fn ed25519_ed25519_verify_cost_base(&self) -> u64 {
        self.ed25519_ed25519_verify_cost_base
            .expect(CONSTANT_ERR_MSG)
    }
    pub fn ed25519_ed25519_verify_msg_cost_per_byte(&self) -> u64 {
        self.ed25519_ed25519_verify_msg_cost_per_byte
            .expect(CONSTANT_ERR_MSG)
    }
    pub fn ed25519_ed25519_verify_msg_cost_per_block(&self) -> u64 {
        self.ed25519_ed25519_verify_msg_cost_per_block
            .expect(CONSTANT_ERR_MSG)
    }

    pub fn groth16_prepare_verifying_key_bls12381_cost_base(&self) -> u64 {
        self.groth16_prepare_verifying_key_bls12381_cost_base
            .expect(CONSTANT_ERR_MSG)
    }
    pub fn groth16_prepare_verifying_key_bn254_cost_base(&self) -> u64 {
        self.groth16_prepare_verifying_key_bn254_cost_base
            .expect(CONSTANT_ERR_MSG)
    }

    pub fn groth16_verify_groth16_proof_internal_bls12381_cost_base(&self) -> u64 {
        self.groth16_verify_groth16_proof_internal_bls12381_cost_base
            .expect(CONSTANT_ERR_MSG)
    }
    pub fn groth16_verify_groth16_proof_internal_bls12381_cost_per_public_input(&self) -> u64 {
        self.groth16_verify_groth16_proof_internal_bls12381_cost_per_public_input
            .expect(CONSTANT_ERR_MSG)
    }
    pub fn groth16_verify_groth16_proof_internal_bn254_cost_base(&self) -> u64 {
        self.groth16_verify_groth16_proof_internal_bn254_cost_base
            .expect(CONSTANT_ERR_MSG)
    }
    pub fn groth16_verify_groth16_proof_internal_bn254_cost_per_public_input(&self) -> u64 {
        self.groth16_verify_groth16_proof_internal_bn254_cost_per_public_input
            .expect(CONSTANT_ERR_MSG)
    }
    pub fn groth16_verify_groth16_proof_internal_public_input_cost_per_byte(&self) -> u64 {
        self.groth16_verify_groth16_proof_internal_public_input_cost_per_byte
            .expect(CONSTANT_ERR_MSG)
    }

    pub fn hash_blake2b256_cost_base(&self) -> u64 {
        self.hash_blake2b256_cost_base.expect(CONSTANT_ERR_MSG)
    }
    pub fn hash_blake2b256_data_cost_per_byte(&self) -> u64 {
        self.hash_blake2b256_data_cost_per_byte
            .expect(CONSTANT_ERR_MSG)
    }
    pub fn hash_blake2b256_data_cost_per_block(&self) -> u64 {
        self.hash_blake2b256_data_cost_per_block
            .expect(CONSTANT_ERR_MSG)
    }
    pub fn hash_keccak256_cost_base(&self) -> u64 {
        self.hash_keccak256_cost_base.expect(CONSTANT_ERR_MSG)
    }
    pub fn hash_keccak256_data_cost_per_byte(&self) -> u64 {
        self.hash_keccak256_data_cost_per_byte
            .expect(CONSTANT_ERR_MSG)
    }
    pub fn hash_keccak256_data_cost_per_block(&self) -> u64 {
        self.hash_keccak256_data_cost_per_block
            .expect(CONSTANT_ERR_MSG)
    }

    pub fn hmac_hmac_sha3_256_cost_base(&self) -> u64 {
        self.hmac_hmac_sha3_256_cost_base.expect(CONSTANT_ERR_MSG)
    }
    pub fn hmac_hmac_sha3_256_input_cost_per_byte(&self) -> u64 {
        self.hmac_hmac_sha3_256_input_cost_per_byte
            .expect(CONSTANT_ERR_MSG)
    }
    pub fn hmac_hmac_sha3_256_input_cost_per_block(&self) -> u64 {
        self.hmac_hmac_sha3_256_input_cost_per_block
            .expect(CONSTANT_ERR_MSG)
    }

    // When adding a new constant, create a new getter for it as follows, so that the validator
    // will crash if the constant is accessed before the protocol in which it is defined.
    //
    // pub fn new_constant(&self) -> u64 {
    //     self.new_constant.expect(CONSTANT_ERR_MSG)
    // }
}

#[cfg(not(msim))]
static POISON_VERSION_METHODS: AtomicBool = AtomicBool::new(false);

// Use a thread local in sim tests for test isolation.
#[cfg(msim)]
thread_local! {
    static POISON_VERSION_METHODS: AtomicBool = AtomicBool::new(false);
}

// Instantiations for each protocol version.
impl ProtocolConfig {
    /// Get the value ProtocolConfig that are in effect during the given protocol version.
    pub fn get_for_version(version: ProtocolVersion) -> Self {
        // ProtocolVersion can be deserialized so we need to check it here as well.
        assert!(version.0 >= ProtocolVersion::MIN.0, "{:?}", version);
        assert!(version.0 <= ProtocolVersion::MAX_ALLOWED.0, "{:?}", version);

        let mut ret = Self::get_for_version_impl(version);
        ret.version = version;

        CONFIG_OVERRIDE.with(|ovr| {
            if let Some(override_fn) = &*ovr.borrow() {
                warn!(
                    "overriding ProtocolConfig settings with custom settings (you should not see this log outside of tests)"
                );
                override_fn(version, ret)
            } else {
                ret
            }
        })
    }

    #[cfg(not(msim))]
    pub fn poison_get_for_min_version() {
        POISON_VERSION_METHODS.store(true, Ordering::Relaxed);
    }

    #[cfg(not(msim))]
    fn load_poison_get_for_min_version() -> bool {
        POISON_VERSION_METHODS.load(Ordering::Relaxed)
    }

    #[cfg(msim)]
    pub fn poison_get_for_min_version() {
        POISON_VERSION_METHODS.with(|p| p.store(true, Ordering::Relaxed));
    }

    #[cfg(msim)]
    fn load_poison_get_for_min_version() -> bool {
        POISON_VERSION_METHODS.with(|p| p.load(Ordering::Relaxed))
    }

    /// Convenience to get the constants at the current minimum supported version.
    /// Mainly used by client code that may not yet be protocol-version aware.
    pub fn get_for_min_version() -> Self {
        if Self::load_poison_get_for_min_version() {
            panic!("get_for_min_version called on validator");
        }
        ProtocolConfig::get_for_version(ProtocolVersion::MIN)
    }

    /// Convenience to get the constants at the current maximum supported version.
    /// Mainly used by genesis.
    pub fn get_for_max_version() -> Self {
        if Self::load_poison_get_for_min_version() {
            panic!("get_for_max_version called on validator");
        }
        ProtocolConfig::get_for_version(ProtocolVersion::MAX)
    }

    fn get_for_version_impl(version: ProtocolVersion) -> Self {
        #[cfg(msim)]
        {
            // populate the fake simulator version # with a different base tx cost.
            if version == ProtocolVersion::MAX_ALLOWED {
                let mut config = Self::get_for_version_impl(version - 1);
                config.base_tx_cost_fixed = Some(config.base_tx_cost_fixed() + 1000);
                return config;
            }
        }

        // IMPORTANT: Never modify the value of any constant for a pre-existing protocol version.
        // To change the values here you must create a new protocol version with the new values!
        match version.0 {
            1 => Self {
                // will be overwritten before being returned
                version,

                // All flags are disabled in V1
                feature_flags: Default::default(),

                max_tx_size_bytes: Some(128 * 1024),
                // We need this number to be at least 100x less than `max_serialized_tx_effects_size_bytes`otherwise effects can be huge
                max_input_objects: Some(2048),
                max_serialized_tx_effects_size_bytes: Some(512 * 1024),
                max_serialized_tx_effects_size_bytes_system_tx: Some(512 * 1024 * 16),
                max_gas_payment_objects: Some(256),
                max_modules_in_publish: Some(128),
                max_arguments: Some(512),
                max_type_arguments: Some(16),
                max_type_argument_depth: Some(16),
                max_pure_argument_size: Some(16 * 1024),
                max_programmable_tx_commands: Some(1024),
                move_binary_format_version: Some(6),
                max_move_object_size: Some(250 * 1024),
                max_move_package_size: Some(100 * 1024),
                max_tx_gas: Some(10_000_000_000),
                max_loop_depth: Some(5),
                max_generic_instantiation_length: Some(32),
                max_function_parameters: Some(128),
                max_basic_blocks: Some(1024),
                max_value_stack_size: Some(1024),
                max_type_nodes: Some(256),
                max_push_size: Some(10000),
                max_struct_definitions: Some(200),
                max_function_definitions: Some(1000),
                max_fields_in_struct: Some(32),
                max_dependency_depth: Some(100),
                max_num_event_emit: Some(256),
                max_num_new_move_object_ids: Some(2048),
                max_num_new_move_object_ids_system_tx: Some(2048 * 16),
                max_num_deleted_move_object_ids: Some(2048),
                max_num_deleted_move_object_ids_system_tx: Some(2048 * 16),
                max_num_transferred_move_object_ids: Some(2048),
                max_num_transferred_move_object_ids_system_tx: Some(2048 * 16),
                max_event_emit_size: Some(250 * 1024),
                max_move_vector_len: Some(256 * 1024),

                /// TODO: Is this too low/high?
                max_back_edges_per_function: Some(10_000),

                /// TODO:  Is this too low/high?
                max_back_edges_per_module: Some(10_000),

                /// TODO: Is this too low/high?
                max_verifier_meter_ticks_per_function: Some(6_000_000),

                /// TODO: Is this too low/high?
                max_meter_ticks_per_module: Some(6_000_000),

                object_runtime_max_num_cached_objects: Some(1000),
                object_runtime_max_num_cached_objects_system_tx: Some(1000 * 16),
                object_runtime_max_num_store_entries: Some(1000),
                object_runtime_max_num_store_entries_system_tx: Some(1000 * 16),
                base_tx_cost_fixed: Some(110_000),
                package_publish_cost_fixed: Some(1_000),
                base_tx_cost_per_byte: Some(0),
                package_publish_cost_per_byte: Some(80),
                obj_access_cost_read_per_byte: Some(15),
                obj_access_cost_mutate_per_byte: Some(40),
                obj_access_cost_delete_per_byte: Some(40),
                obj_access_cost_verify_per_byte: Some(200),
                obj_data_cost_refundable: Some(100),
                obj_metadata_cost_non_refundable: Some(50),
                gas_model_version: Some(1),
                storage_rebate_rate: Some(9900),
                storage_fund_reinvest_rate: Some(500),
                reward_slashing_rate: Some(5000),
                storage_gas_price: Some(1),
                max_transactions_per_checkpoint: Some(10_000),
                max_checkpoint_size_bytes: Some(30 * 1024 * 1024),

                // For now, perform upgrades with a bare quorum of validators.
                // MUSTFIX: This number should be increased to at least 2000 (20%) for mainnet.
                buffer_stake_for_protocol_upgrade_bps: Some(0),

                /// === Native Function Costs ===
                // `address` module
                // Cost params for the Move native function `address::from_bytes(bytes: vector<u8>)`
                address_from_bytes_cost_base: Some(52),
                // Cost params for the Move native function `address::to_u256(address): u256`
                address_to_u256_cost_base: Some(52),
                // Cost params for the Move native function `address::from_u256(u256): address`
                address_from_u256_cost_base: Some(52),

                // `dynamic_field` module
                // Cost params for the Move native function `hash_type_and_key<K: copy + drop + store>(parent: address, k: K): address`
                dynamic_field_hash_type_and_key_cost_base: Some(100),
                dynamic_field_hash_type_and_key_type_cost_per_byte: Some(2),
                dynamic_field_hash_type_and_key_value_cost_per_byte: Some(2),
                dynamic_field_hash_type_and_key_type_tag_cost_per_byte: Some(2),
                // Cost params for the Move native function `add_child_object<Child: key>(parent: address, child: Child)`
                dynamic_field_add_child_object_cost_base: Some(100),
                dynamic_field_add_child_object_type_cost_per_byte: Some(10),
                dynamic_field_add_child_object_value_cost_per_byte: Some(10),
                dynamic_field_add_child_object_struct_tag_cost_per_byte: Some(10),
                // Cost params for the Move native function `borrow_child_object_mut<Child: key>(parent: &mut UID, id: address): &mut Child`
                dynamic_field_borrow_child_object_cost_base: Some(100),
                dynamic_field_borrow_child_object_child_ref_cost_per_byte: Some(10),
                dynamic_field_borrow_child_object_type_cost_per_byte: Some(10),
                 // Cost params for the Move native function `remove_child_object<Child: key>(parent: address, id: address): Child`
                dynamic_field_remove_child_object_cost_base: Some(100),
                dynamic_field_remove_child_object_child_cost_per_byte: Some(2),
                dynamic_field_remove_child_object_type_cost_per_byte: Some(2),
                // Cost params for the Move native function `has_child_object(parent: address, id: address): bool`
                dynamic_field_has_child_object_cost_base: Some(100),
                // Cost params for the Move native function `has_child_object_with_ty<Child: key>(parent: address, id: address): bool`
                dynamic_field_has_child_object_with_ty_cost_base: Some(100),
                dynamic_field_has_child_object_with_ty_type_cost_per_byte: Some(2),
                dynamic_field_has_child_object_with_ty_type_tag_cost_per_byte: Some(2),

                // `event` module
                // Cost params for the Move native function `event::emit<T: copy + drop>(event: T)`
                event_emit_cost_base: Some(52),
                event_emit_value_size_derivation_cost_per_byte: Some(2),
                event_emit_tag_size_derivation_cost_per_byte: Some(5),
                event_emit_output_cost_per_byte:Some(10),

                //  `object` module
                // Cost params for the Move native function `borrow_uid<T: key>(obj: &T): &UID`
                object_borrow_uid_cost_base: Some(52),
                // Cost params for the Move native function `delete_impl(id: address)`
                object_delete_impl_cost_base: Some(52),
                // Cost params for the Move native function `record_new_uid(id: address)`
                object_record_new_uid_cost_base: Some(52),

                // `transfer` module
                // Cost params for the Move native function `transfer_impl<T: key>(obj: T, recipient: address)`
                transfer_transfer_internal_cost_base: Some(52),
                // Cost params for the Move native function `freeze_object<T: key>(obj: T)`
                transfer_freeze_object_cost_base: Some(52),
                // Cost params for the Move native function `share_object<T: key>(obj: T)`
                transfer_share_object_cost_base: Some(52),

                // `tx_context` module
                // Cost params for the Move native function `transfer_impl<T: key>(obj: T, recipient: address)`
                tx_context_derive_id_cost_base: Some(52),

                // `types` module
                // Cost params for the Move native function `is_one_time_witness<T: drop>(_: &T): bool`
                types_is_one_time_witness_cost_base: Some(52),
                types_is_one_time_witness_type_tag_cost_per_byte: Some(2),
                types_is_one_time_witness_type_cost_per_byte: Some(2),

                // `validator` module
                // Cost params for the Move native function `validate_metadata_bcs(metadata: vector<u8>)`
                validator_validate_metadata_cost_base: Some(52),
                validator_validate_metadata_data_cost_per_byte: Some(2),

                // Crypto
                crypto_invalid_arguments_cost: Some(100),
                // bls12381::bls12381_min_pk_verify
                bls12381_bls12381_min_sig_verify_cost_base: Some(52),
                bls12381_bls12381_min_sig_verify_msg_cost_per_byte: Some(2),
                bls12381_bls12381_min_sig_verify_msg_cost_per_block: Some(2),

                // bls12381::bls12381_min_pk_verify
                bls12381_bls12381_min_pk_verify_cost_base: Some(52),
                bls12381_bls12381_min_pk_verify_msg_cost_per_byte: Some(2),
                bls12381_bls12381_min_pk_verify_msg_cost_per_block: Some(2),

                // ecdsa_k1::ecrecover
                ecdsa_k1_ecrecover_keccak256_cost_base: Some(52),
                ecdsa_k1_ecrecover_keccak256_msg_cost_per_byte: Some(2),
                ecdsa_k1_ecrecover_keccak256_msg_cost_per_block: Some(2),
                ecdsa_k1_ecrecover_sha256_cost_base: Some(52),
                ecdsa_k1_ecrecover_sha256_msg_cost_per_byte: Some(2),
                ecdsa_k1_ecrecover_sha256_msg_cost_per_block: Some(2),

                // ecdsa_k1::decompress_pubkey
                ecdsa_k1_decompress_pubkey_cost_base: Some(52),

                // ecdsa_k1::secp256k1_verify
                ecdsa_k1_secp256k1_verify_keccak256_cost_base: Some(52),
                ecdsa_k1_secp256k1_verify_keccak256_msg_cost_per_byte: Some(2),
                ecdsa_k1_secp256k1_verify_keccak256_msg_cost_per_block: Some(2),
                ecdsa_k1_secp256k1_verify_sha256_cost_base: Some(52),
                ecdsa_k1_secp256k1_verify_sha256_msg_cost_per_byte: Some(2),
                ecdsa_k1_secp256k1_verify_sha256_msg_cost_per_block: Some(2),

                // ecdsa_r1::ecrecover
                ecdsa_r1_ecrecover_keccak256_cost_base: Some(52),
                ecdsa_r1_ecrecover_keccak256_msg_cost_per_byte: Some(2),
                ecdsa_r1_ecrecover_keccak256_msg_cost_per_block: Some(2),
                ecdsa_r1_ecrecover_sha256_cost_base: Some(52),
                ecdsa_r1_ecrecover_sha256_msg_cost_per_byte: Some(2),
                ecdsa_r1_ecrecover_sha256_msg_cost_per_block: Some(2),

                // ecdsa_r1::secp256k1_verify
                ecdsa_r1_secp256r1_verify_keccak256_cost_base: Some(52),
                ecdsa_r1_secp256r1_verify_keccak256_msg_cost_per_byte: Some(2),
                ecdsa_r1_secp256r1_verify_keccak256_msg_cost_per_block: Some(2),
                ecdsa_r1_secp256r1_verify_sha256_cost_base: Some(52),
                ecdsa_r1_secp256r1_verify_sha256_msg_cost_per_byte: Some(2),
                ecdsa_r1_secp256r1_verify_sha256_msg_cost_per_block: Some(2),

                // ecvrf::verify
                ecvrf_ecvrf_verify_cost_base: Some(52),
                ecvrf_ecvrf_verify_alpha_string_cost_per_byte: Some(2),
                ecvrf_ecvrf_verify_alpha_string_cost_per_block: Some(2),

                // ed25519
                ed25519_ed25519_verify_cost_base: Some(52),
                ed25519_ed25519_verify_msg_cost_per_byte: Some(2),
                ed25519_ed25519_verify_msg_cost_per_block: Some(2),

                // groth16::prepare_verifying_key
                groth16_prepare_verifying_key_bls12381_cost_base: Some(52),
                groth16_prepare_verifying_key_bn254_cost_base: Some(52),

                // groth16::verify_groth16_proof_internal
                groth16_verify_groth16_proof_internal_bls12381_cost_base: Some(52),
                groth16_verify_groth16_proof_internal_bls12381_cost_per_public_input: Some(2),
                groth16_verify_groth16_proof_internal_bn254_cost_base: Some(52),
                groth16_verify_groth16_proof_internal_bn254_cost_per_public_input: Some(2),
                groth16_verify_groth16_proof_internal_public_input_cost_per_byte: Some(2),

                // hash::blake2b256
                hash_blake2b256_cost_base: Some(52),
                hash_blake2b256_data_cost_per_byte: Some(2),
                hash_blake2b256_data_cost_per_block: Some(2),
                // hash::keccak256
                hash_keccak256_cost_base: Some(52),
                hash_keccak256_data_cost_per_byte: Some(2),
                hash_keccak256_data_cost_per_block: Some(2),

                // hmac::hmac_sha3_256
                hmac_hmac_sha3_256_cost_base: Some(52),
                hmac_hmac_sha3_256_input_cost_per_byte: Some(2),
                hmac_hmac_sha3_256_input_cost_per_block: Some(2),

                // When adding a new constant, set it to None in the earliest version, like this:
                // new_constant: None,
            },
            2 => {
                let mut cfg = Self::get_for_version_impl(version - 1);
                cfg.feature_flags.advance_epoch_start_time_in_safe_mode = true;
                cfg
            }
            3 => {
                let mut cfg = Self::get_for_version_impl(version - 1);
                cfg.feature_flags.gas_model_v2 = true;
                cfg
            }
            // Use this template when making changes:
            //
            // NEW_VERSION => Self {
            //     // modify an existing constant.
            //     move_binary_format_version: Some(7),
            //
            //     // Add a new constant (which is set to None in prior versions).
            //     new_constant: Some(new_value),
            //
            //     // Remove a constant (ensure that it is never accessed during this version).
            //     max_move_object_size: None,
            //
            //     // Pull in everything else from the previous version to avoid unintentional
            //     // changes.
            //     ..Self::get_for_version_impl(version - 1)
            // },
            2 => {
                let mut cfg = Self::get_for_version_impl(version - 1);
                // changes for gas model
                cfg.gas_model_version = Some(2);
                // max gas budget is in MIST and an absolute value 50SUI
                cfg.max_tx_gas = Some(50_000_000_000);
                // min gas budget is in MIST and an absolute value 2000MIST or 0.000002SUI
                cfg.base_tx_cost_fixed = Some(2_000);
                // enable conservation checks
                cfg.feature_flags.conservation_checks = true;
                cfg
            }
            _ => panic!("unsupported version {:?}", version),
        }
    }

    /// Override one or more settings in the config, for testing.
    /// This must be called at the beginning of the test, before get_for_(min|max)_version is
    /// called, since those functions cache their return value.
    pub fn apply_overrides_for_testing(
        override_fn: impl Fn(ProtocolVersion, Self) -> Self + Send + 'static,
    ) -> OverrideGuard {
        CONFIG_OVERRIDE.with(|ovr| {
            let mut cur = ovr.borrow_mut();
            assert!(cur.is_none(), "config override already present");
            *cur = Some(Box::new(override_fn));
            OverrideGuard
        })
    }
}

// Setters for tests
impl ProtocolConfig {
    pub fn set_max_function_definitions_for_testing(&mut self, m: u64) {
        self.max_function_definitions = Some(m)
    }
    pub fn set_buffer_stake_for_protocol_upgrade_bps_for_testing(&mut self, b: u64) {
        self.buffer_stake_for_protocol_upgrade_bps = Some(b)
    }
    pub fn set_package_upgrades_for_testing(&mut self, val: bool) {
        self.feature_flags.package_upgrades = val
    }
}

type OverrideFn = dyn Fn(ProtocolVersion, ProtocolConfig) -> ProtocolConfig + Send;

thread_local! {
    static CONFIG_OVERRIDE: RefCell<Option<Box<OverrideFn>>> = RefCell::new(None);
}

#[must_use]
pub struct OverrideGuard;

impl Drop for OverrideGuard {
    fn drop(&mut self) {
        info!("restoring override fn");
        CONFIG_OVERRIDE.with(|ovr| {
            *ovr.borrow_mut() = None;
        });
    }
}

/// Defines which limit got crossed.
/// The value which crossed the limit and value of the limit crossed are embedded
#[derive(PartialEq, Eq)]
pub enum LimitThresholdCrossed {
    None,
    Soft(u128, u128),
    Hard(u128, u128),
}

/// Convenience function for comparing limit ranges
/// V::MAX must be at >= U::MAX and T::MAX
pub fn check_limit_in_range<T: Into<V>, U: Into<V>, V: PartialOrd + Into<u128>>(
    x: T,
    soft_limit: U,
    hard_limit: V,
) -> LimitThresholdCrossed {
    let x: V = x.into();
    let soft_limit: V = soft_limit.into();

    debug_assert!(soft_limit <= hard_limit);

    // It is important to preserve this comparison order because if soft_limit == hard_limit
    // we want LimitThresholdCrossed::Hard
    if x >= hard_limit {
        LimitThresholdCrossed::Hard(x.into(), hard_limit.into())
    } else if x < soft_limit {
        LimitThresholdCrossed::None
    } else {
        LimitThresholdCrossed::Soft(x.into(), soft_limit.into())
    }
}

#[macro_export]
macro_rules! check_limit {
    ($x:expr, $hard:expr) => {
        check_limit!($x, $hard, $hard)
    };
    ($x:expr, $soft:expr, $hard:expr) => {
        check_limit_in_range($x as u64, $soft, $hard)
    };
}

/// Used to check which limits were crossed if the TX is metered (not system tx)
/// Args are: is_metered, value_to_check, metered_limit, unmetered_limit
/// metered_limit is always less than or equal to unmetered_hard_limit
#[macro_export]
macro_rules! check_limit_by_meter {
    ($is_metered:expr, $x:expr, $metered_limit:expr, $unmetered_hard_limit:expr) => {{
        // If this is metered, we use the metered_limit limit as the upper bound
        let h = if $is_metered {
            $metered_limit
        } else {
            // Unmetered gets more headroom
            $unmetered_hard_limit
        };
        use sui_protocol_config::check_limit_in_range;
        check_limit_in_range($x as u64, $metered_limit, h)
    }};
}

#[cfg(all(test, not(msim)))]
mod test {
    use super::*;
    use insta::assert_yaml_snapshot;

    #[test]
    fn snaphost_tests() {
        println!("\n============================================================================");
        println!("!                                                                          !");
        println!("! IMPORTANT: never update snapshots from this test. only add new versions! !");
        println!("! (it is actually ok to update them up until mainnet launches)             !");
        println!("!                                                                          !");
        println!("============================================================================\n");
        for i in MIN_PROTOCOL_VERSION..=MAX_PROTOCOL_VERSION {
            let cur = ProtocolVersion::new(i);
            assert_yaml_snapshot!(
                format!("version_{}", cur.as_u64()),
                ProtocolConfig::get_for_version(cur)
            );
        }
    }
    #[test]
    fn limit_range_fn_test() {
        let low = 100u32;
        let high = 10000u64;

        assert!(check_limit!(1u8, low, high) == LimitThresholdCrossed::None);
        assert!(matches!(
            check_limit!(255u16, low, high),
            LimitThresholdCrossed::Soft(255u128, 100)
        ));
        // This wont compile because lossy
        //assert!(check_limit!(100000000u128, low, high) == LimitThresholdCrossed::None);
        // This wont compile because lossy
        //assert!(check_limit!(100000000usize, low, high) == LimitThresholdCrossed::None);

        assert!(matches!(
            check_limit!(2550000u64, low, high),
            LimitThresholdCrossed::Hard(2550000, 10000)
        ));

        assert!(matches!(
            check_limit!(2550000u64, high, high),
            LimitThresholdCrossed::Hard(2550000, 10000)
        ));

        assert!(matches!(
            check_limit!(1u8, high),
            LimitThresholdCrossed::None
        ));

        assert!(check_limit!(255u16, high) == LimitThresholdCrossed::None);

        assert!(matches!(
            check_limit!(2550000u64, high),
            LimitThresholdCrossed::Hard(2550000, 10000)
        ));
    }
}<|MERGE_RESOLUTION|>--- conflicted
+++ resolved
@@ -10,21 +10,13 @@
 
 /// The minimum and maximum protocol versions supported by this build.
 const MIN_PROTOCOL_VERSION: u64 = 1;
-<<<<<<< HEAD
-const MAX_PROTOCOL_VERSION: u64 = 2;
-=======
 const MAX_PROTOCOL_VERSION: u64 = 3;
->>>>>>> 04f29b41
 
 // Record history of protocol version allocations here:
 //
 // Version 1: Original version.
-<<<<<<< HEAD
-// Version 2: Increment gas model version and add feature flag for conservation
-=======
 // Version 2: Framework changes, including advancing epoch_start_time in safemode.
 // Version 3: gas model v2, including all sui conservation fixes.
->>>>>>> 04f29b41
 
 #[derive(
     Copy, Clone, Debug, Hash, Serialize, Deserialize, PartialEq, Eq, PartialOrd, Ord, JsonSchema,
@@ -127,17 +119,8 @@
     // If true, validators will commit to the root state digest
     // in end of epoch checkpoint proposals
     commit_root_state_digest: bool,
-<<<<<<< HEAD
-    // Allow conservation checks when true
-    conservation_checks: bool,
-=======
     // Pass epoch start time to advance_epoch safe mode function.
     advance_epoch_start_time_in_safe_mode: bool,
-    // If true, include various fixes to ensure sui conservation, including:
-    // - Conserving storage rebate of system transactions.
-    // - TBD.
-    gas_model_v2: bool,
->>>>>>> 04f29b41
 }
 
 /// Constants that change the behavior of the protocol.
@@ -576,17 +559,8 @@
         self.feature_flags.commit_root_state_digest
     }
 
-<<<<<<< HEAD
-    pub fn conservation_checks(&self) -> bool {
-        self.feature_flags.conservation_checks
-=======
-    pub fn gas_model_v2(&self) -> bool {
-        self.feature_flags.gas_model_v2
-    }
-
     pub fn get_advance_epoch_start_time_in_safe_mode(&self) -> bool {
         self.feature_flags.advance_epoch_start_time_in_safe_mode
->>>>>>> 04f29b41
     }
 }
 
@@ -1512,7 +1486,14 @@
             }
             3 => {
                 let mut cfg = Self::get_for_version_impl(version - 1);
-                cfg.feature_flags.gas_model_v2 = true;
+                // changes for gas model
+                cfg.gas_model_version = Some(2);
+                // max gas budget is in MIST and an absolute value 50SUI
+                cfg.max_tx_gas = Some(50_000_000_000);
+                // min gas budget is in MIST and an absolute value 2000MIST or 0.000002SUI
+                cfg.base_tx_cost_fixed = Some(2_000);
+                // storage gas price multiplier
+                cfg.storage_gas_price = Some(76);
                 cfg
             }
             // Use this template when making changes:
@@ -1531,18 +1512,6 @@
             //     // changes.
             //     ..Self::get_for_version_impl(version - 1)
             // },
-            2 => {
-                let mut cfg = Self::get_for_version_impl(version - 1);
-                // changes for gas model
-                cfg.gas_model_version = Some(2);
-                // max gas budget is in MIST and an absolute value 50SUI
-                cfg.max_tx_gas = Some(50_000_000_000);
-                // min gas budget is in MIST and an absolute value 2000MIST or 0.000002SUI
-                cfg.base_tx_cost_fixed = Some(2_000);
-                // enable conservation checks
-                cfg.feature_flags.conservation_checks = true;
-                cfg
-            }
             _ => panic!("unsupported version {:?}", version),
         }
     }
