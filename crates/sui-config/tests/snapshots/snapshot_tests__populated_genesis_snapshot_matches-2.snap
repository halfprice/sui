---
source: crates/sui-config/tests/snapshot_tests.rs
expression: genesis.sui_system_object().into_genesis_version_for_tooling()
---
epoch: 0
protocol_version: 2
system_state_version: 1
validators:
  total_stake: 20000000000000000
  active_validators:
    - metadata:
        sui_address: "0x60307f36c284875bf298d4d85a673046648b1ac4b47e712e42ab10d57dd77a26"
        protocol_pubkey_bytes:
          - 153
          - 242
          - 94
          - 246
          - 31
          - 128
          - 50
          - 185
          - 20
          - 99
          - 100
          - 96
          - 152
          - 44
          - 92
          - 198
          - 241
          - 52
          - 239
          - 29
          - 218
          - 231
          - 102
          - 87
          - 242
          - 203
          - 254
          - 193
          - 235
          - 252
          - 141
          - 9
          - 115
          - 116
          - 8
          - 13
          - 246
          - 252
          - 240
          - 220
          - 184
          - 188
          - 75
          - 13
          - 142
          - 10
          - 245
          - 216
          - 14
          - 187
          - 255
          - 43
          - 76
          - 89
          - 159
          - 84
          - 244
          - 45
          - 99
          - 18
          - 223
          - 195
          - 20
          - 39
          - 96
          - 120
          - 193
          - 204
          - 52
          - 126
          - 187
          - 190
          - 197
          - 25
          - 139
          - 226
          - 88
          - 81
          - 63
          - 56
          - 107
          - 147
          - 13
          - 2
          - 194
          - 116
          - 154
          - 128
          - 62
          - 35
          - 48
          - 149
          - 94
          - 189
          - 26
          - 16
        network_pubkey_bytes:
          - 148
          - 228
          - 168
          - 73
          - 49
          - 68
          - 233
          - 230
          - 150
          - 32
          - 140
          - 190
          - 208
          - 2
          - 89
          - 230
          - 221
          - 181
          - 111
          - 151
          - 155
          - 145
          - 195
          - 41
          - 103
          - 86
          - 9
          - 133
          - 190
          - 97
          - 144
          - 155
        worker_pubkey_bytes:
          - 31
          - 42
          - 121
          - 1
          - 168
          - 66
          - 228
          - 211
          - 98
          - 59
          - 198
          - 28
          - 225
          - 193
          - 113
          - 125
          - 46
          - 118
          - 142
          - 15
          - 215
          - 45
          - 248
          - 52
          - 26
          - 245
          - 102
          - 21
          - 185
          - 22
          - 240
          - 56
        proof_of_possession_bytes:
          - 151
          - 191
          - 31
          - 245
          - 62
          - 131
          - 184
          - 23
          - 162
          - 33
          - 124
          - 71
          - 229
          - 10
          - 56
          - 179
          - 47
          - 67
          - 223
          - 65
          - 196
          - 125
          - 67
          - 111
          - 55
          - 104
          - 114
          - 157
          - 166
          - 146
          - 6
          - 104
          - 90
          - 214
          - 33
          - 36
          - 63
          - 93
          - 228
          - 221
          - 166
          - 7
          - 164
          - 61
          - 169
          - 219
          - 78
          - 19
        name: "0"
        description: ""
        image_url: ""
        project_url: ""
        net_address: /ip4/127.0.0.1/tcp/80
        p2p_address: /ip4/127.0.0.1/udp/80
        primary_address: /ip4/127.0.0.1/udp/80
        worker_address: /ip4/127.0.0.1/udp/80
        next_epoch_protocol_pubkey_bytes: ~
        next_epoch_proof_of_possession: ~
        next_epoch_network_pubkey_bytes: ~
        next_epoch_worker_pubkey_bytes: ~
        next_epoch_net_address: ~
        next_epoch_p2p_address: ~
        next_epoch_primary_address: ~
        next_epoch_worker_address: ~
        extra_fields:
          id:
<<<<<<< HEAD
            id: "0xe0083bd027c6d11aaa7edfeb604a7a709a9c7b13201f2a0c30b87b04e7fc4f23"
          size: 0
      voting_power: 10000
      operation_cap_id: "0x27a71b75e18e22756a5938a85e15dadf6c0dd22448f2899b72b67a67e822a242"
      gas_price: 1000
      staking_pool:
        id: "0xe86bfcdd75ceb1c9225872b82c4d8ff96047c62c58607834db2d05ad3bf1b9fd"
=======
            id: "0x9df15614dc15c0c2948a20f57ef71a67060c5f2d717b290e820ae10ad924db0e"
          size: 0
      voting_power: 10000
      operation_cap_id: "0x0d4416e95e5b9c61bf775b043a4a47ee5280198cd832a1d5e8a6620e8d1b0a96"
      gas_price: 1000
      staking_pool:
        id: "0x046b5df4553cee098cc3d66f441e0f2230654fdc539371384f8fcf4a19b82c63"
>>>>>>> 04f29b41
        activation_epoch: 0
        deactivation_epoch: ~
        sui_balance: 20000000000000000
        rewards_pool:
          value: 0
        pool_token_balance: 20000000000000000
        exchange_rates:
<<<<<<< HEAD
          id: "0x34904360e1027b455470286069abc57bbb2ab42ce68492f2c2861873a085687f"
=======
          id: "0x8469ffcec288796a39f154e6c6b8cd9651f55956f00ae3a35fad8603eba38ea5"
>>>>>>> 04f29b41
          size: 1
        pending_stake: 0
        pending_total_sui_withdraw: 0
        pending_pool_token_withdraw: 0
        extra_fields:
          id:
<<<<<<< HEAD
            id: "0xae8ca5e22f5651626c9b35f630a275ea8091b766baaae3d55a65ab140f9b302a"
=======
            id: "0x08f0a01e17a0d87de757b4ec6dc100f752aea1952f49646051e418147f656966"
>>>>>>> 04f29b41
          size: 0
      commission_rate: 200
      next_epoch_stake: 20000000000000000
      next_epoch_gas_price: 1000
      next_epoch_commission_rate: 200
      extra_fields:
        id:
<<<<<<< HEAD
          id: "0xa51de45fc1b34033a078303b50ce050b12d0bce3d724f3772faafa0581706d1f"
        size: 0
  pending_active_validators:
    contents:
      id: "0xff962f96fb173bcc90c41fa78f16299e41afd626631df85e5d89515453894295"
      size: 0
  pending_removals: []
  staking_pool_mappings:
    id: "0x009fcf5211c2ceabac232ef691e890cb42760adaa000289dd2c8239c95b6f682"
    size: 1
  inactive_validators:
    id: "0xfed393de36215a32215756f87c9269bf5083ee83c7df34062c670c207e9c987c"
    size: 0
  validator_candidates:
    id: "0x4751900e46de9848ff6faaafb38875a605992f52d99a91b2f0df94e4de48713d"
=======
          id: "0xd860c0f62e01f2d620b647552886b2d72dde5b7335b56a8eb23d016566d71b97"
        size: 0
  pending_active_validators:
    contents:
      id: "0x688949e91fa939ef14ed7000bdd2539ba9010aa77735ae235f6873949aee4d68"
      size: 0
  pending_removals: []
  staking_pool_mappings:
    id: "0xe0fe4391131a072da551cbbbdde9453fe01e38dbccd54864f754a38f8ca8862b"
    size: 1
  inactive_validators:
    id: "0xdb1348ab6b620a963f6cffa676700295807ffbe1efed5b6dcbad9b4da59c574c"
    size: 0
  validator_candidates:
    id: "0xc1fc086b5fb37e0dfdc524146f0752d0f724fe4e57a238241325b06d408ec050"
>>>>>>> 04f29b41
    size: 0
  at_risk_validators:
    contents: []
  extra_fields:
    id:
<<<<<<< HEAD
      id: "0xb3ad587a9e474983dd85078d05a4912411bfe07151ad84248717e975de63ed7b"
=======
      id: "0x9f246351ce474512bcf0fe3f5466e70963b609c9b3028fa85910f90e6b23f149"
>>>>>>> 04f29b41
    size: 0
storage_fund:
  total_object_storage_rebates:
    value: 0
  non_refundable_balance:
    value: 0
parameters:
  epoch_duration_ms: 86400000
  stake_subsidy_start_epoch: 0
  max_validator_count: 150
  min_validator_joining_stake: 30000000000000000
  validator_low_stake_threshold: 20000000000000000
  validator_very_low_stake_threshold: 15000000000000000
  validator_low_stake_grace_period: 7
  extra_fields:
    id:
<<<<<<< HEAD
      id: "0xed0eca84c570f59be996cfb1213a9f930647c3e3179538c599d1aedbc0c7b597"
=======
      id: "0x5564f69753d855361f00c76be2758f0e401f98dd54f1b823e753787816fa97a5"
>>>>>>> 04f29b41
    size: 0
reference_gas_price: 1000
validator_report_records:
  contents: []
stake_subsidy:
  balance:
    value: 9980000000000000000
  distribution_counter: 0
  current_distribution_amount: 1000000000000000
  stake_subsidy_period_length: 30
  stake_subsidy_decrease_rate: 10000
  extra_fields:
    id:
<<<<<<< HEAD
      id: "0xaf9408d387e7983b27cd62070d82dbd785ad10277a1ee4488618aff5eb482bda"
=======
      id: "0x0bffe53048f44bbb45b1caa9ddb18291916d9db5e4bfdebfa3e0e476d4304f50"
>>>>>>> 04f29b41
    size: 0
safe_mode: false
safe_mode_storage_rewards:
  value: 0
safe_mode_computation_rewards:
  value: 0
safe_mode_storage_rebates: 0
safe_mode_non_refundable_storage_fee: 0
epoch_start_timestamp_ms: 10
extra_fields:
  id:
<<<<<<< HEAD
    id: "0x0ab0d0e43f52a6ba604ddd16beac8e62a31c5b779cbd37c3fc864482ccab9d98"
=======
    id: "0x4b84b11039e4a0d7f5ad045944b61153c5d9b9cf157c312430495a839a49cdc5"
>>>>>>> 04f29b41
  size: 0
<|MERGE_RESOLUTION|>--- conflicted
+++ resolved
@@ -3,7 +3,7 @@
 expression: genesis.sui_system_object().into_genesis_version_for_tooling()
 ---
 epoch: 0
-protocol_version: 2
+protocol_version: 1
 system_state_version: 1
 validators:
   total_stake: 20000000000000000
@@ -240,15 +240,6 @@
         next_epoch_worker_address: ~
         extra_fields:
           id:
-<<<<<<< HEAD
-            id: "0xe0083bd027c6d11aaa7edfeb604a7a709a9c7b13201f2a0c30b87b04e7fc4f23"
-          size: 0
-      voting_power: 10000
-      operation_cap_id: "0x27a71b75e18e22756a5938a85e15dadf6c0dd22448f2899b72b67a67e822a242"
-      gas_price: 1000
-      staking_pool:
-        id: "0xe86bfcdd75ceb1c9225872b82c4d8ff96047c62c58607834db2d05ad3bf1b9fd"
-=======
             id: "0x9df15614dc15c0c2948a20f57ef71a67060c5f2d717b290e820ae10ad924db0e"
           size: 0
       voting_power: 10000
@@ -256,7 +247,6 @@
       gas_price: 1000
       staking_pool:
         id: "0x046b5df4553cee098cc3d66f441e0f2230654fdc539371384f8fcf4a19b82c63"
->>>>>>> 04f29b41
         activation_epoch: 0
         deactivation_epoch: ~
         sui_balance: 20000000000000000
@@ -264,22 +254,14 @@
           value: 0
         pool_token_balance: 20000000000000000
         exchange_rates:
-<<<<<<< HEAD
-          id: "0x34904360e1027b455470286069abc57bbb2ab42ce68492f2c2861873a085687f"
-=======
           id: "0x8469ffcec288796a39f154e6c6b8cd9651f55956f00ae3a35fad8603eba38ea5"
->>>>>>> 04f29b41
           size: 1
         pending_stake: 0
         pending_total_sui_withdraw: 0
         pending_pool_token_withdraw: 0
         extra_fields:
           id:
-<<<<<<< HEAD
-            id: "0xae8ca5e22f5651626c9b35f630a275ea8091b766baaae3d55a65ab140f9b302a"
-=======
             id: "0x08f0a01e17a0d87de757b4ec6dc100f752aea1952f49646051e418147f656966"
->>>>>>> 04f29b41
           size: 0
       commission_rate: 200
       next_epoch_stake: 20000000000000000
@@ -287,23 +269,6 @@
       next_epoch_commission_rate: 200
       extra_fields:
         id:
-<<<<<<< HEAD
-          id: "0xa51de45fc1b34033a078303b50ce050b12d0bce3d724f3772faafa0581706d1f"
-        size: 0
-  pending_active_validators:
-    contents:
-      id: "0xff962f96fb173bcc90c41fa78f16299e41afd626631df85e5d89515453894295"
-      size: 0
-  pending_removals: []
-  staking_pool_mappings:
-    id: "0x009fcf5211c2ceabac232ef691e890cb42760adaa000289dd2c8239c95b6f682"
-    size: 1
-  inactive_validators:
-    id: "0xfed393de36215a32215756f87c9269bf5083ee83c7df34062c670c207e9c987c"
-    size: 0
-  validator_candidates:
-    id: "0x4751900e46de9848ff6faaafb38875a605992f52d99a91b2f0df94e4de48713d"
-=======
           id: "0xd860c0f62e01f2d620b647552886b2d72dde5b7335b56a8eb23d016566d71b97"
         size: 0
   pending_active_validators:
@@ -319,17 +284,12 @@
     size: 0
   validator_candidates:
     id: "0xc1fc086b5fb37e0dfdc524146f0752d0f724fe4e57a238241325b06d408ec050"
->>>>>>> 04f29b41
     size: 0
   at_risk_validators:
     contents: []
   extra_fields:
     id:
-<<<<<<< HEAD
-      id: "0xb3ad587a9e474983dd85078d05a4912411bfe07151ad84248717e975de63ed7b"
-=======
       id: "0x9f246351ce474512bcf0fe3f5466e70963b609c9b3028fa85910f90e6b23f149"
->>>>>>> 04f29b41
     size: 0
 storage_fund:
   total_object_storage_rebates:
@@ -346,11 +306,7 @@
   validator_low_stake_grace_period: 7
   extra_fields:
     id:
-<<<<<<< HEAD
-      id: "0xed0eca84c570f59be996cfb1213a9f930647c3e3179538c599d1aedbc0c7b597"
-=======
       id: "0x5564f69753d855361f00c76be2758f0e401f98dd54f1b823e753787816fa97a5"
->>>>>>> 04f29b41
     size: 0
 reference_gas_price: 1000
 validator_report_records:
@@ -364,11 +320,7 @@
   stake_subsidy_decrease_rate: 10000
   extra_fields:
     id:
-<<<<<<< HEAD
-      id: "0xaf9408d387e7983b27cd62070d82dbd785ad10277a1ee4488618aff5eb482bda"
-=======
       id: "0x0bffe53048f44bbb45b1caa9ddb18291916d9db5e4bfdebfa3e0e476d4304f50"
->>>>>>> 04f29b41
     size: 0
 safe_mode: false
 safe_mode_storage_rewards:
@@ -380,9 +332,5 @@
 epoch_start_timestamp_ms: 10
 extra_fields:
   id:
-<<<<<<< HEAD
-    id: "0x0ab0d0e43f52a6ba604ddd16beac8e62a31c5b779cbd37c3fc864482ccab9d98"
-=======
     id: "0x4b84b11039e4a0d7f5ad045944b61153c5d9b9cf157c312430495a839a49cdc5"
->>>>>>> 04f29b41
   size: 0
